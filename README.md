[![](https://img.shields.io/endpoint?url=https%3A%2F%2Fswiftpackageindex.com%2Fapi%2Fpackages%2Fadamrushy%2FOpenAISwift%2Fbadge%3Ftype%3Dswift-versions)](https://swiftpackageindex.com/adamrushy/OpenAISwift)
[![](https://img.shields.io/endpoint?url=https%3A%2F%2Fswiftpackageindex.com%2Fapi%2Fpackages%2Fadamrushy%2FOpenAISwift%2Fbadge%3Ftype%3Dplatforms)](https://swiftpackageindex.com/adamrushy/OpenAISwift)

![](https://img.shields.io/github/license/adamrushy/OpenAISwift)
![GitHub Workflow Status (with branch)](https://img.shields.io/github/actions/workflow/status/adamrushy/OpenAISwift/swift.yml?branch=main)
[![](https://img.shields.io/badge/SPM-supported-DE5C43.svg?style=flat)](https://swift.org/package-manager/)

[![Twitter Follow](https://img.shields.io/twitter/follow/adam9rush?style=social)](https://twitter.com/adam9rush)

# OpenAI API Client Library in Swift

This is a community-maintained library to access OpenAI HTTP API's. The full API docs can be found here:
https://beta.openai.com/docs

## Installation 💻

### Swift Package Manager (Preferred)

You can use Swift Package Manager to integrate the library by adding the following dependency in the `Package.swift` file or by adding it directly within Xcode.

`.package(url: "https://github.com/adamrushy/OpenAISwift.git", from: "1.2.0")`

### CocoaPods

[CocoaPods](https://cocoapods.org) is a dependency manager for Cocoa projects. For usage and installation instructions, visit their website. To integrate `OpenAISwift` into your Xcode project using CocoaPods, specify it in your `Podfile`:

```ruby
pod 'OpenAISwift'
```

### Manual

Copy the source files into your own project.

## Usage 🤩

Import the framework in your project:

`import OpenAISwift`

[Create an OpenAI API key](https://platform.openai.com/account/api-keys) and add it to your configuration:

<<<<<<< HEAD
`let openAI: OpenAISwift = OpenAISwift(config: OpenAISwift.Config.makeDefaultOpenAI(apiKey: "TOKEN"))`
=======

`let openAI: OpenAISwift = OpenAISwift(config: OpenAISwift.Config.makeDefaultOpenAI(apiKey: "TOKEN"))`


To follow [OpenAI requirements](https://platform.openai.com/docs/api-reference/authentication) 

>  Remember that your API key is a secret! Do not share it with others or expose it in any client-side code (browsers, apps). Production requests must be routed through your own backend server where your API key can be securely loaded from an environment variable or key management service.

and basic industrial safety you should not call OpenAI API directly. 

```swift
private lazy var proxyOpenAIBackend: OpenAISwift = .init(
        config: OpenAISwift.Config(
            baseURL: "http://localhost",
            endpointPrivider: OpenAIEndpointProvider(source: .proxy(path: { _ -> String in
                "/chat/completions"
            }, method: { _ -> String in
                "POST"
            })),
            session: session,
            authorizeRequest: { [weak self] request in
                self?.authorizeRequest(&request)
            }
        ))

    private func authorizeRequest(_ request: inout URLRequest) {
        if let apiKey = try? Encryptor.getApiToken() {
            request.setValue(apiKey, forHTTPHeaderField: "X-API-KEY")
        }
    }
```

>>>>>>> 4f46e4c6

This framework supports Swift concurrency; each example below has both an async/await and completion handler variant.

### [Completions](https://platform.openai.com/docs/api-reference/completions)

Predict completions for input text.

```swift
openAI.sendCompletion(with: "Hello how are you") { result in // Result<OpenAI, OpenAIError>
    switch result {
    case .success(let success):
        print(success.choices.first?.text ?? "")
    case .failure(let failure):
        print(failure.localizedDescription)
    }
}
```

This returns an `OpenAI` object containing the completions.

Other API parameters are also supported:

```swift
do {
    let result = try await openAI.sendCompletion(
        with: "What's your favorite color?",
        model: .gpt3(.davinci), // optional `OpenAIModelType`
        maxTokens: 16,          // optional `Int?`
        temperature: 1          // optional `Double?`
    )
    // use result
} catch {
    // ...
}
```

For a full list of supported models, see [OpenAIModelType.swift](https://github.com/adamrushy/OpenAISwift/blob/main/Sources/OpenAISwift/Models/OpenAIModelType.swift). For more information on the models see the [OpenAI API Documentation](https://beta.openai.com/docs/models).

### [Chat](https://platform.openai.com/docs/api-reference/chat)

Get responses to chat conversations through ChatGPT (aka GPT-3.5) and GPT-4 (in beta).

```swift
do {
    let chat: [ChatMessage] = [
        ChatMessage(role: .system, content: "You are a helpful assistant."),
        ChatMessage(role: .user, content: "Who won the world series in 2020?"),
        ChatMessage(role: .assistant, content: "The Los Angeles Dodgers won the World Series in 2020."),
        ChatMessage(role: .user, content: "Where was it played?")
    ]
                
    let result = try await openAI.sendChat(with: chat)
    // use result
} catch {
    // ...
}
```

All API parameters are supported, except streaming message content before it is completed:

```swift
do {
    let chat: [ChatMessage] = [...]

    let result = try await openAI.sendChat(
        with: chat,
        model: .chat(.chatgpt),         // optional `OpenAIModelType`
        user: nil,                      // optional `String?`
        temperature: 1,                 // optional `Double?`
        topProbabilityMass: 1,          // optional `Double?`
        choices: 1,                     // optional `Int?`
        stop: nil,                      // optional `[String]?`
        maxTokens: nil,                 // optional `Int?`
        presencePenalty: nil,           // optional `Double?`
        frequencyPenalty: nil,          // optional `Double?`
        logitBias: nil                 // optional `[Int: Double]?` (see inline documentation)
    )
    // use result
} catch {
    // ...
}
```

### [Images (DALL·E)](https://platform.openai.com/docs/api-reference/images/create)

Generate an image based on a prompt.

```swift
openAI.sendImages(with: "A 3d render of a rocket ship", numImages: 1, size: .size1024) { result in // Result<OpenAI, OpenAIError>
    switch result {
    case .success(let success):
        print(success.data.first?.url ?? "")
    case .failure(let failure):
        print(failure.localizedDescription)
    }
}
```

### [Edits](https://platform.openai.com/docs/api-reference/edits)

Edits text based on a prompt and an instruction.

```swift
do {
    let result = try await openAI.sendEdits(
        with: "Improve the tone of this text.",
        model: .feature(.davinci),               // optional `OpenAIModelType`
        input: "I am resigning!"
    )
    // use result
} catch {
    // ...
}
```

### [Moderation](https://platform.openai.com/docs/api-reference/moderations)

Classifies text for moderation purposes (see OpenAI reference for more info).

```swift
do {
    let result = try await openAI.sendModeration(
        with: "Some harmful text...",
        model: .moderation(.latest)     // optional `OpenAIModelType`
    )
    // use result
} catch {
    // ...
}
```

### [Embeddings](https://platform.openai.com/docs/api-reference/embeddings)

Get a vector representation of a given input that can be easily consumed by machine learning models and algorithms.(see OpenAI reference for more info).

```swift
do {
    let result = try await openAI.sendEmbeddings(
        with: "The food was delicious and the waiter..."
    )
    // use result
} catch {
    // ...
}
```

## Contribute ❤️

I created this mainly for fun, we can add more endpoints and explore the library even further. Feel free to raise a PR to help grow the library.

## Licence 📥

The MIT License (MIT)

Copyright (c) 2022 Adam Rush

Permission is hereby granted, free of charge, to any person obtaining a copy of this software and associated documentation files (the "Software"), to deal in the Software without restriction, including without limitation the rights to use, copy, modify, merge, publish, distribute, sublicense, and/or sell copies of the Software, and to permit persons to whom the Software is furnished to do so, subject to the following conditions:

The above copyright notice and this permission notice shall be included in all copies or substantial portions of the Software.

THE SOFTWARE IS PROVIDED "AS IS", WITHOUT WARRANTY OF ANY KIND, EXPRESS OR IMPLIED, INCLUDING BUT NOT LIMITED TO THE WARRANTIES OF MERCHANTABILITY, FITNESS FOR A PARTICULAR PURPOSE AND NONINFRINGEMENT. IN NO EVENT SHALL THE AUTHORS OR COPYRIGHT HOLDERS BE LIABLE FOR ANY CLAIM, DAMAGES OR OTHER LIABILITY, WHETHER IN AN ACTION OF CONTRACT, TORT OR OTHERWISE, ARISING FROM, OUT OF OR IN CONNECTION WITH THE SOFTWARE OR THE USE OR OTHER DEALINGS IN THE SOFTWARE.<|MERGE_RESOLUTION|>--- conflicted
+++ resolved
@@ -39,10 +39,6 @@
 `import OpenAISwift`
 
 [Create an OpenAI API key](https://platform.openai.com/account/api-keys) and add it to your configuration:
-
-<<<<<<< HEAD
-`let openAI: OpenAISwift = OpenAISwift(config: OpenAISwift.Config.makeDefaultOpenAI(apiKey: "TOKEN"))`
-=======
 
 `let openAI: OpenAISwift = OpenAISwift(config: OpenAISwift.Config.makeDefaultOpenAI(apiKey: "TOKEN"))`
 
@@ -75,7 +71,6 @@
     }
 ```
 
->>>>>>> 4f46e4c6
 
 This framework supports Swift concurrency; each example below has both an async/await and completion handler variant.
 
