--- conflicted
+++ resolved
@@ -36,18 +36,7 @@
         self.content = content
     }
 
-<<<<<<< HEAD
-    
-    // MARK: - Custom Encoding
-    public func encode(to encoder: Encoder) throws {
-        var container = encoder.container(keyedBy: CodingKeys.self)
-        try container.encodeIfPresent(role, forKey: .role)
-        try container.encodeIfPresent(content, forKey: .content)
-    }
-    
-    private enum CodingKeys: String, CodingKey {
-        case role, content
-=======
+
     enum CodingKeys: CodingKey {
         case role
         case content
@@ -66,7 +55,6 @@
 
         try container.encodeIfPresent(self.role, forKey: ChatMessage.CodingKeys.role)
         try container.encodeIfPresent(self.content, forKey: ChatMessage.CodingKeys.content)
->>>>>>> 77510581
     }
 }
 
