//
//  File.swift
//
//
//  Created by Bogdan Farca on 02.03.2023.
//

import Foundation

/// An enumeration of possible roles in a chat conversation.
public enum ChatRole: String, Codable {
    /// The role for the system that manages the chat interface.
    case system
    /// The role for the human user who initiates the chat.
    case user
    /// The role for the artificial assistant who responds to the user.
    case assistant
}

/// A structure that represents a single message in a chat conversation.
<<<<<<< HEAD
public struct ChatMessage: Codable {
=======
public struct ChatMessage: Codable, Identifiable {
    /// UUID to conform to the Identifiable protocol
    /// - Note: This property is not de- and encoded. A DTO or other logic might be required if the `ChatMessage` instance is stored locally.
    public var id = UUID()
>>>>>>> b4af8d18
    /// The role of the sender of the message.
    public let role: ChatRole?
    /// The content of the message.
    public let content: String?

    /// Creates a new chat message with a given role and content.
    /// - Parameters:
    ///   - role: The role of the sender of the message.
    ///   - content: The content of the message.
    public init(role: ChatRole, content: String) {
        self.role = role
        self.content = content
    }

    enum CodingKeys: CodingKey {
        case id
        case role
        case content
    }

    public init(from decoder: Decoder) throws {
        let container: KeyedDecodingContainer<ChatMessage.CodingKeys> = try decoder.container(keyedBy: ChatMessage.CodingKeys.self)


        self.id = UUID()
        self.role = try container.decodeIfPresent(ChatRole.self, forKey: ChatMessage.CodingKeys.role)
        self.content = try container.decodeIfPresent(String.self, forKey: ChatMessage.CodingKeys.content)

    }

    public func encode(to encoder: Encoder) throws {
        var container: KeyedEncodingContainer<ChatMessage.CodingKeys> = encoder.container(keyedBy: ChatMessage.CodingKeys.self)

        try container.encodeIfPresent(self.role, forKey: ChatMessage.CodingKeys.role)
        try container.encodeIfPresent(self.content, forKey: ChatMessage.CodingKeys.content)

    }
}

extension ChatMessage: Identifiable, Equatable {
    public var id: UUID {
        return UUID()
    }
    public func hash(into hasher: inout Hasher) {
        hasher.combine(id)
    }
    public static func == (lhs: ChatMessage, rhs: ChatMessage) -> Bool {
        return lhs.id == rhs.id
    }
}

/// A structure that represents a chat conversation.
public struct ChatConversation: Encodable {
    /// The name or identifier of the user who initiates the chat. Optional if not provided by the user interface.
    let user: String?

    /// The messages to generate chat completions for. Ordered chronologically from oldest to newest.
    let messages: [ChatMessage]

    /// The ID of the model used by the assistant to generate responses. See OpenAI documentation for details on which models work with the Chat API.
    let model: String

    /// A parameter that controls how random or deterministic the responses are, between 0 and 2. Higher values like 0.8 will make the output more random, while lower values like 0.2 will make it more focused and deterministic. Optional, defaults to 1.
    let temperature: Double?

    /// A parameter that controls how diverse or narrow-minded the responses are, between 0 and 1. Higher values like 0.9 mean only the tokens comprising the top 90% probability mass are considered, while lower values like 0.1 mean only the top 10%. Optional, defaults to 1.
    let topProbabilityMass: Double?

    /// How many chat completion choices to generate for each input message. Optional, defaults to 1.
    let choices: Int?

    /// An array of up to 4 sequences where the API will stop generating further tokens. Optional.
    let stop: [String]?

    /// The maximum number of tokens to generate in the chat completion. The total length of input tokens and generated tokens is limited by the model's context length. Optional.
    let maxTokens: Int?

    /// A parameter that penalizes new tokens based on whether they appear in the text so far, between -2 and 2. Positive values increase the model's likelihood to talk about new topics. Optional if not specified by default or by user input. Optional, defaults to 0.
    let presencePenalty: Double?

    /// A parameter that penalizes new tokens based on their existing frequency in the text so far, between -2 and 2. Positive values decrease the model's likelihood to repeat the same line verbatim. Optional if not specified by default or by user input. Optional, defaults to 0.
    let frequencyPenalty: Double?

    /// Modify the likelihood of specified tokens appearing in the completion. Maps tokens (specified by their token ID in the OpenAI Tokenizer—not English words) to an associated bias value from -100 to 100. Values between -1 and 1 should decrease or increase likelihood of selection; values like -100 or 100 should result in a ban or exclusive selection of the relevant token.
    let logitBias: [Int: Double]?

    /// If you're generating long completions, waiting for the response can take many seconds. To get responses sooner, you can 'stream' the completion as it's being generated. This allows you to start printing or processing the beginning of the completion before the full completion is finished.
    /// https://github.com/openai/openai-cookbook/blob/main/examples/How_to_stream_completions.ipynb
    let stream: Bool?

    enum CodingKeys: String, CodingKey {
        case user
        case messages
        case model
        case temperature
        case topProbabilityMass = "top_p"
        case choices = "n"
        case stop
        case maxTokens = "max_tokens"
        case presencePenalty = "presence_penalty"
        case frequencyPenalty = "frequency_penalty"
        case logitBias = "logit_bias"
        case stream
    }
}

public struct ChatError: Codable {
    public struct Payload: Codable {
        public let message, type: String
        public let param, code: String?
    }

    public let error: Payload
}<|MERGE_RESOLUTION|>--- conflicted
+++ resolved
@@ -18,14 +18,12 @@
 }
 
 /// A structure that represents a single message in a chat conversation.
-<<<<<<< HEAD
-public struct ChatMessage: Codable {
-=======
+
 public struct ChatMessage: Codable, Identifiable {
     /// UUID to conform to the Identifiable protocol
     /// - Note: This property is not de- and encoded. A DTO or other logic might be required if the `ChatMessage` instance is stored locally.
     public var id = UUID()
->>>>>>> b4af8d18
+
     /// The role of the sender of the message.
     public let role: ChatRole?
     /// The content of the message.
