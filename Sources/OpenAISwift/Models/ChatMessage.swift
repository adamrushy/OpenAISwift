//
//  File.swift
//
//
//  Created by Bogdan Farca on 02.03.2023.
//

import Foundation

/// An enumeration of possible roles in a chat conversation.
public enum ChatRole: String, Codable {
    /// The role for the system that manages the chat interface.
    case system
    /// The role for the human user who initiates the chat.
    case user
    /// The role for the artificial assistant who responds to the user.
    case assistant
}

/// A structure that represents a single message in a chat conversation.
public struct ChatMessage: Codable, Identifiable {
    /// UUID to conform to the Identifiable protocol
    /// - Note: This property is not de- and encoded. A DTO or other logic might be required if the `ChatMessage` instance is stored locally.
    public var id = UUID()
    /// The role of the sender of the message.
    public let role: ChatRole?
    /// The content of the message.
    public let content: String?

    /// Creates a new chat message with a given role and content.
    /// - Parameters:
    ///   - role: The role of the sender of the message.
    ///   - content: The content of the message.
    public init(role: ChatRole, content: String) {
        self.role = role
        self.content = content
    }
<<<<<<< HEAD
    
    // MARK: Codable
    
    private enum CodingKeys: String, CodingKey {
        case role, content
    }
    
    public init(from decoder: Decoder) throws {
        let container = try decoder.container(keyedBy: CodingKeys.self)
        role = try container.decode(ChatRole.self, forKey: .role)
        content = try container.decode(String.self, forKey: .content)
    }
    
    public func encode(to encoder: Encoder) throws {
        var container = encoder.container(keyedBy: CodingKeys.self)
        try container.encodeIfPresent(self.role, forKey: .role)
        try container.encodeIfPresent(self.content, forKey: .content)
=======


    enum CodingKeys: CodingKey {
        case id
        case role
        case content
    }

    public init(from decoder: Decoder) throws {
        let container: KeyedDecodingContainer<ChatMessage.CodingKeys> = try decoder.container(keyedBy: ChatMessage.CodingKeys.self)


        self.id = UUID()
        self.role = try container.decodeIfPresent(ChatRole.self, forKey: ChatMessage.CodingKeys.role)
        self.content = try container.decodeIfPresent(String.self, forKey: ChatMessage.CodingKeys.content)

    }

    public func encode(to encoder: Encoder) throws {
        var container: KeyedEncodingContainer<ChatMessage.CodingKeys> = encoder.container(keyedBy: ChatMessage.CodingKeys.self)

        try container.encodeIfPresent(self.role, forKey: ChatMessage.CodingKeys.role)
        try container.encodeIfPresent(self.content, forKey: ChatMessage.CodingKeys.content)
>>>>>>> dd94eded
    }
}

/// A structure that represents a chat conversation.
public struct ChatConversation: Encodable {
    /// The name or identifier of the user who initiates the chat. Optional if not provided by the user interface.
    let user: String?

    /// The messages to generate chat completions for. Ordered chronologically from oldest to newest.
    let messages: [ChatMessage]

    /// The ID of the model used by the assistant to generate responses. See OpenAI documentation for details on which models work with the Chat API.
    let model: String

    /// A parameter that controls how random or deterministic the responses are, between 0 and 2. Higher values like 0.8 will make the output more random, while lower values like 0.2 will make it more focused and deterministic. Optional, defaults to 1.
    let temperature: Double?

    /// A parameter that controls how diverse or narrow-minded the responses are, between 0 and 1. Higher values like 0.9 mean only the tokens comprising the top 90% probability mass are considered, while lower values like 0.1 mean only the top 10%. Optional, defaults to 1.
    let topProbabilityMass: Double?

    /// How many chat completion choices to generate for each input message. Optional, defaults to 1.
    let choices: Int?

    /// An array of up to 4 sequences where the API will stop generating further tokens. Optional.
    let stop: [String]?

    /// The maximum number of tokens to generate in the chat completion. The total length of input tokens and generated tokens is limited by the model's context length. Optional.
    let maxTokens: Int?

    /// A parameter that penalizes new tokens based on whether they appear in the text so far, between -2 and 2. Positive values increase the model's likelihood to talk about new topics. Optional if not specified by default or by user input. Optional, defaults to 0.
    let presencePenalty: Double?

    /// A parameter that penalizes new tokens based on their existing frequency in the text so far, between -2 and 2. Positive values decrease the model's likelihood to repeat the same line verbatim. Optional if not specified by default or by user input. Optional, defaults to 0.
    let frequencyPenalty: Double?

    /// Modify the likelihood of specified tokens appearing in the completion. Maps tokens (specified by their token ID in the OpenAI Tokenizer—not English words) to an associated bias value from -100 to 100. Values between -1 and 1 should decrease or increase likelihood of selection; values like -100 or 100 should result in a ban or exclusive selection of the relevant token.
    let logitBias: [Int: Double]?

    /// If you're generating long completions, waiting for the response can take many seconds. To get responses sooner, you can 'stream' the completion as it's being generated. This allows you to start printing or processing the beginning of the completion before the full completion is finished.
    /// https://github.com/openai/openai-cookbook/blob/main/examples/How_to_stream_completions.ipynb
    let stream: Bool?

    enum CodingKeys: String, CodingKey {
        case user
        case messages
        case model
        case temperature
        case topProbabilityMass = "top_p"
        case choices = "n"
        case stop
        case maxTokens = "max_tokens"
        case presencePenalty = "presence_penalty"
        case frequencyPenalty = "frequency_penalty"
        case logitBias = "logit_bias"
        case stream
    }
}

public struct ChatError: Codable {
    public struct Payload: Codable {
        public let message, type: String
        public let param, code: String?
    }

    public let error: Payload
}<|MERGE_RESOLUTION|>--- conflicted
+++ resolved
@@ -35,26 +35,6 @@
         self.role = role
         self.content = content
     }
-<<<<<<< HEAD
-    
-    // MARK: Codable
-    
-    private enum CodingKeys: String, CodingKey {
-        case role, content
-    }
-    
-    public init(from decoder: Decoder) throws {
-        let container = try decoder.container(keyedBy: CodingKeys.self)
-        role = try container.decode(ChatRole.self, forKey: .role)
-        content = try container.decode(String.self, forKey: .content)
-    }
-    
-    public func encode(to encoder: Encoder) throws {
-        var container = encoder.container(keyedBy: CodingKeys.self)
-        try container.encodeIfPresent(self.role, forKey: .role)
-        try container.encodeIfPresent(self.content, forKey: .content)
-=======
-
 
     enum CodingKeys: CodingKey {
         case id
@@ -77,7 +57,7 @@
 
         try container.encodeIfPresent(self.role, forKey: ChatMessage.CodingKeys.role)
         try container.encodeIfPresent(self.content, forKey: ChatMessage.CodingKeys.content)
->>>>>>> dd94eded
+
     }
 }
 
