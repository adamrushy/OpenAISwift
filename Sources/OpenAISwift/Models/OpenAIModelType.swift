//
//  OpenAIModelType.swift
//  
//
//  Created by Yash Shah on 06/12/2022.
//

import Foundation

/// The type of model used to generate the output
public enum OpenAIModelType {
    /// ``GPT3`` Family of Models
    case gpt3(GPT3)
    
    /// ``Codex`` Family of Models
    case codex(Codex)
    
    /// ``Feature`` Family of Models
    case feature(Feature)
    
    /// ``Chat`` Family of Models
    case chat(Chat)
    
<<<<<<< HEAD
    /// ``Moderation`` Family of Models
    case moderation(Moderation)
=======
    /// Other Custom Models
    case other(String)
>>>>>>> d0d79187
    
    public var modelName: String {
        switch self {
        case .gpt3(let model): return model.rawValue
        case .codex(let model): return model.rawValue
        case .feature(let model): return model.rawValue
        case .chat(let model): return model.rawValue
<<<<<<< HEAD
        case .moderation(let model): return model.rawValue
=======
        case .other(let modelName): return modelName
>>>>>>> d0d79187
        }
    }
    
    /// A set of models that can understand and generate natural language
    ///
    /// [GPT-3 Models OpenAI API Docs](https://beta.openai.com/docs/models/gpt-3)
    public enum GPT3: String {
        
        /// Most capable GPT-3 model. Can do any task the other models can do, often with higher quality, longer output and better instruction-following. Also supports inserting completions within text.
        ///
        /// > Model Name: text-davinci-003
        case davinci = "text-davinci-003"
        
        /// Very capable, but faster and lower cost than GPT3 ``davinci``.
        ///
        /// > Model Name: text-curie-001
        case curie = "text-curie-001"
        
        /// Capable of straightforward tasks, very fast, and lower cost.
        ///
        /// > Model Name: text-babbage-001
        case babbage = "text-babbage-001"
        
        /// Capable of very simple tasks, usually the fastest model in the GPT-3 series, and lowest cost.
        ///
        /// > Model Name: text-ada-001
        case ada = "text-ada-001"
    }
    
    /// A set of models that can understand and generate code, including translating natural language to code
    ///
    /// [Codex Models OpenAI API Docs](https://beta.openai.com/docs/models/codex)
    ///
    ///  >  Limited Beta
    public enum Codex: String {
        /// Most capable Codex model. Particularly good at translating natural language to code. In addition to completing code, also supports inserting completions within code.
        ///
        /// > Model Name: code-davinci-002
        case davinci = "code-davinci-002"
        
        /// Almost as capable as ``davinci`` Codex, but slightly faster. This speed advantage may make it preferable for real-time applications.
        ///
        /// > Model Name: code-cushman-001
        case cushman = "code-cushman-001"
    }
    
    
    /// A set of models that are feature specific.
    ///
    ///  For example using the Edits endpoint requires a specific data model
    ///
    ///  You can read the [API Docs](https://beta.openai.com/docs/guides/completion/editing-text)
    public enum Feature: String {
        
        /// > Model Name: text-davinci-edit-001
        case davinci = "text-davinci-edit-001"
    }
    
    /// A set of models for the new chat completions
    ///  You can read the [API Docs](https://platform.openai.com/docs/api-reference/chat/create)
    public enum Chat: String {
        
        /// Most capable GPT-3.5 model and optimized for chat at 1/10th the cost of text-davinci-003. Will be updated with our latest model iteration.
        /// > Model Name: gpt-3.5-turbo
        case chatgpt = "gpt-3.5-turbo"
        
        /// Snapshot of gpt-3.5-turbo from March 1st 2023. Unlike gpt-3.5-turbo, this model will not receive updates, and will only be supported for a three month period ending on June 1st 2023.
        /// > Model Name: gpt-3.5-turbo-0301
        case chatgpt0301 = "gpt-3.5-turbo-0301"
    }
    
    public enum Moderation: String {
        /// Automatically upgraded over time for improved accuracy, but may alter expected deterministic results.
        case latest = "text-moderation-latest"
        
        /// Lower accuracy, but provides advanced notice prior to internal upgrades.
        case stable = "text-moderation-stable"
    }
}<|MERGE_RESOLUTION|>--- conflicted
+++ resolved
@@ -21,13 +21,13 @@
     /// ``Chat`` Family of Models
     case chat(Chat)
     
-<<<<<<< HEAD
+
     /// ``Moderation`` Family of Models
     case moderation(Moderation)
-=======
+
     /// Other Custom Models
     case other(String)
->>>>>>> d0d79187
+
     
     public var modelName: String {
         switch self {
@@ -35,11 +35,8 @@
         case .codex(let model): return model.rawValue
         case .feature(let model): return model.rawValue
         case .chat(let model): return model.rawValue
-<<<<<<< HEAD
         case .moderation(let model): return model.rawValue
-=======
         case .other(let modelName): return modelName
->>>>>>> d0d79187
         }
     }
     
