--- conflicted
+++ resolved
@@ -228,13 +228,6 @@
                          presencePenalty: Double? = 0,
                          frequencyPenalty: Double? = 0) async throws -> OpenAI<MessageResult> {
         return try await withCheckedThrowingContinuation { continuation in
-<<<<<<< HEAD
-            sendChat(with: messages, model: model, maxTokens: maxTokens, temperature: temperature) { result in
-                switch result {
-                    case .success: continuation.resume(with: result)
-                    case .failure(let failure): continuation.resume(throwing: failure)
-                }
-=======
             sendChat(with: messages,
                      model: model,
                      user: user,
@@ -245,8 +238,10 @@
                      maxTokens: maxTokens,
                      presencePenalty: presencePenalty,
                      frequencyPenalty: frequencyPenalty) { result in
-                continuation.resume(with: result)
->>>>>>> 017a940b
+                switch result {
+                    case .success: continuation.resume(with: result)
+                    case .failure(let failure): continuation.resume(throwing: failure)
+                }
             }
         }
     }
