--- conflicted
+++ resolved
@@ -41,14 +41,9 @@
         }
     }
     
-<<<<<<< HEAD
-    public init(apiKey: String) {
-        self.config = Config.makeDefaultOpenAI(apiKey: apiKey)
-=======
     @available(*, deprecated, message: "Use init(config:) instead")
     public convenience init(authToken: String) {
         self.init(config: .makeDefaultOpenAI(apiKey: authToken))
->>>>>>> b4af8d18
     }
     
     public init(config: Config) {
