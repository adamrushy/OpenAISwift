--- conflicted
+++ resolved
@@ -283,16 +283,12 @@
                      stop: stop,
                      maxTokens: maxTokens,
                      presencePenalty: presencePenalty,
-<<<<<<< HEAD
-                     frequencyPenalty: frequencyPenalty) { result in
+                     frequencyPenalty: frequencyPenalty,
+                     logitBias: logitBias) { result in
                 switch result {
                     case .success: continuation.resume(with: result)
                     case .failure(let failure): continuation.resume(throwing: failure)
                 }
-=======
-                     frequencyPenalty: frequencyPenalty,
-                     logitBias: logitBias) { result in
-                continuation.resume(with: result)
             }
         }
     }
@@ -310,7 +306,6 @@
         return try await withCheckedThrowingContinuation { continuation in
             sendImages(with: prompt, numImages: numImages, size: size, user: user) { result in
                 continuation.resume(with: result)
->>>>>>> d0d79187
             }
         }
     }
