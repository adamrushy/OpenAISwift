import Foundation
#if canImport(FoundationNetworking) && canImport(FoundationXML)
import FoundationNetworking
import FoundationXML
#endif

public enum OpenAIError: Error {
    case genericError(error: Error)
    case decodingError(error: Error)
}

public class OpenAISwift {
    fileprivate(set) var token: String?
    
    public init(authToken: String) {
        self.token = authToken
    }
}

extension OpenAISwift {
    /// Send a Completion to the OpenAI API
    /// - Parameters:
    ///   - prompt: The Text Prompt
    ///   - model: The AI Model to Use. Set to `OpenAIModelType.gpt3(.davinci)` by default which is the most capable model
    ///   - maxTokens: The limit character for the returned response, defaults to 16 as per the API
    ///   - completionHandler: Returns an OpenAI Data Model
    public func sendCompletion(with prompt: String, model: OpenAIModelType = .gpt3(.davinci), maxTokens: Int = 16, temperature: Double = 1, completionHandler: @escaping (Result<OpenAI<TextResult>, OpenAIError>) -> Void) {
        let endpoint = Endpoint.completions
        let body = Command(prompt: prompt, model: model.modelName, maxTokens: maxTokens, temperature: temperature)
        let request = prepareRequest(endpoint, body: body)
        
        makeRequest(request: request) { result in
            switch result {
            case .success(let success):
                do {
                    let res = try JSONDecoder().decode(OpenAI<TextResult>.self, from: success)
                    completionHandler(.success(res))
                } catch {
                    completionHandler(.failure(.decodingError(error: error)))
                }
            case .failure(let failure):
                completionHandler(.failure(.genericError(error: failure)))
            }
        }
    }
    
    /// Send a Edit request to the OpenAI API
    /// - Parameters:
    ///   - instruction: The Instruction For Example: "Fix the spelling mistake"
    ///   - model: The Model to use, the only support model is `text-davinci-edit-001`
    ///   - input: The Input For Example "My nam is Adam"
    ///   - completionHandler: Returns an OpenAI Data Model
    public func sendEdits(with instruction: String, model: OpenAIModelType = .feature(.davinci), input: String = "", completionHandler: @escaping (Result<OpenAI<TextResult>, OpenAIError>) -> Void) {
        let endpoint = Endpoint.edits
        let body = Instruction(instruction: instruction, model: model.modelName, input: input)
        let request = prepareRequest(endpoint, body: body)
        
        makeRequest(request: request) { result in
            switch result {
            case .success(let success):
                do {
                    let res = try JSONDecoder().decode(OpenAI<TextResult>.self, from: success)
                    completionHandler(.success(res))
                } catch {
                    completionHandler(.failure(.decodingError(error: error)))
                }
            case .failure(let failure):
                completionHandler(.failure(.genericError(error: failure)))
            }
        }
    }
    
    /// Send a Chat request to the OpenAI API
    /// - Parameters:
    ///   - messages: Array of `ChatMessages`
    ///   - model: The Model to use, the only support model is `gpt-3.5-turbo`
<<<<<<< HEAD
    ///   - user: A unique identifier representing your end-user, which can help OpenAI to monitor and detect abuse.
    ///   - temperature: What sampling temperature to use, between 0 and 2. Higher values like 0.8 will make the output more random, while lower values like 0.2 will make it more focused and deterministic. We generally recommend altering this or topProbabilityMass but not both.
    ///   - topProbabilityMass: The OpenAI api equivalent of the "top_p" parameter. An alternative to sampling with temperature, called nucleus sampling, where the model considers the results of the tokens with top_p probability mass. So 0.1 means only the tokens comprising the top 10% probability mass are considered. We generally recommend altering this or temperature but not both.
    ///   - choices: How many chat completion choices to generate for each input message.
    ///   - stop: Up to 4 sequences where the API will stop generating further tokens.
    ///   - maxTokens: The maximum number of tokens allowed for the generated answer. By default, the number of tokens the model can return will be (4096 - prompt tokens).
    ///   - presencePenalty: Number between -2.0 and 2.0. Positive values penalize new tokens based on whether they appear in the text so far, increasing the model's likelihood to talk about new topics.
    ///   - frequencyPenalty: Number between -2.0 and 2.0. Positive values penalize new tokens based on their existing frequency in the text so far, decreasing the model's likelihood to repeat the same line verbatim.
    ///   - completionHandler: Returns an OpenAI Data Model
    public func sendChat(with messages: [ChatMessage],
                         model: OpenAIModelType = .chat(.chatgpt),
                         user: String? = nil,
                         temperature: Double? = 1,
                         topProbabilityMass: Double? = 0,
                         choices: Int? = 1,
                         stop: [String]? = nil,
                         maxTokens: Int? = nil,
                         presencePenalty: Double? = 0,
                         frequencyPenalty: Double? = 0,
                         completionHandler: @escaping (Result<OpenAI<MessageResult>, OpenAIError>) -> Void) {
        let endpoint = Endpoint.chat
        let body = ChatConversation(user: user,
                                    messages: messages,
                                    model: model.modelName,
                                    temperature: temperature,
                                    topProbabilityMass: topProbabilityMass,
                                    choices: choices,
                                    stop: stop,
                                    maxTokens: maxTokens,
                                    presencePenalty: presencePenalty,
                                    frequencyPenalty: frequencyPenalty)
=======
    ///   - maxTokens: used in OpenAI's text-generating API to specify the maximum number of tokens (words) that should be generated in response to a prompt. This parameter is used to prevent the model from generating excessively long or rambling responses that may not be relevant to the prompt. The actual length of the response may be shorter than the `maxTokens` value if the model determines that it has reached a natural stopping point in the generation process.
    ///   - temperature: a value that determines the level of creativity and diversity in the output of the API. Temperature values closer to 0 will generate more predictable and conservative output, while higher temperature values will generate more original and surprising output. Essentially, the temperature value controls the randomness or "playfulness" of the generated text. It is measured in units of degrees Celsius and typically ranges from 0.1 to 1.0, with higher values producing more unexpected and diverse output.
    ///   - completionHandler: Returns an OpenAI Data Model
    public func sendChat(with messages: [ChatMessage], model: OpenAIModelType = .chat(.chatgpt), maxTokens: Int? = nil, temperature: Double = 1.0, completionHandler: @escaping (Result<OpenAI<MessageResult>, OpenAIError>) -> Void) {
        let endpoint = Endpoint.chat
        let body = ChatConversation(messages: messages, model: model.modelName, maxTokens: maxTokens, temperature: temperature)
>>>>>>> 048af0e9
        let request = prepareRequest(endpoint, body: body)
        
        makeRequest(request: request) { result in
            switch result {
                case .success(let success):
                    do {
                        let res = try JSONDecoder().decode(OpenAI<MessageResult>.self, from: success)
                        completionHandler(.success(res))
                    } catch {
                        completionHandler(.failure(.decodingError(error: error)))
                    }
                case .failure(let failure):
                    completionHandler(.failure(.genericError(error: failure)))
            }
        }
    }
    
    private func makeRequest(request: URLRequest, completionHandler: @escaping (Result<Data, Error>) -> Void) {
        let session = URLSession.shared
        let task = session.dataTask(with: request) { (data, response, error) in
            if let error = error {
                completionHandler(.failure(error))
            } else if let data = data {
                completionHandler(.success(data))
            }
        }
        
        task.resume()
    }
    
    private func prepareRequest<BodyType: Encodable>(_ endpoint: Endpoint, body: BodyType) -> URLRequest {
        var urlComponents = URLComponents(url: URL(string: endpoint.baseURL())!, resolvingAgainstBaseURL: true)
        urlComponents?.path = endpoint.path
        var request = URLRequest(url: urlComponents!.url!)
        request.httpMethod = endpoint.method
        
        if let token = self.token {
            request.setValue("Bearer \(token)", forHTTPHeaderField: "Authorization")
        }
        
        request.setValue("application/json", forHTTPHeaderField: "content-type")
        
        let encoder = JSONEncoder()
        if let encoded = try? encoder.encode(body) {
            request.httpBody = encoded
        }
        
        return request
    }
}

extension OpenAISwift {
    /// Send a Completion to the OpenAI API
    /// - Parameters:
    ///   - prompt: The Text Prompt
    ///   - model: The AI Model to Use. Set to `OpenAIModelType.gpt3(.davinci)` by default which is the most capable model
    ///   - maxTokens: The limit character for the returned response, defaults to 16 as per the API
    ///   - temperature: Higher values like 0.8 will make the output more random, while lower values like 0.2 will make it more focused and deterministic. Defaults to 1
    /// - Returns: Returns an OpenAI Data Model
    @available(swift 5.5)
    @available(macOS 10.15, iOS 13, watchOS 6, tvOS 13, *)
    public func sendCompletion(with prompt: String, model: OpenAIModelType = .gpt3(.davinci), maxTokens: Int = 16, temperature: Double = 1) async throws -> OpenAI<TextResult> {
        return try await withCheckedThrowingContinuation { continuation in
            sendCompletion(with: prompt, model: model, maxTokens: maxTokens, temperature: temperature) { result in
                continuation.resume(with: result)
            }
        }
    }
    
    /// Send a Edit request to the OpenAI API
    /// - Parameters:
    ///   - instruction: The Instruction For Example: "Fix the spelling mistake"
    ///   - model: The Model to use, the only support model is `text-davinci-edit-001`
    ///   - input: The Input For Example "My nam is Adam"
    /// - Returns: Returns an OpenAI Data Model
    @available(swift 5.5)
    @available(macOS 10.15, iOS 13, watchOS 6, tvOS 13, *)
    public func sendEdits(with instruction: String, model: OpenAIModelType = .feature(.davinci), input: String = "") async throws -> OpenAI<TextResult> {
        return try await withCheckedThrowingContinuation { continuation in
            sendEdits(with: instruction, model: model, input: input) { result in
                continuation.resume(with: result)
            }
        }
    }
    
    /// Send a Chat request to the OpenAI API
    /// - Parameters:
    ///   - messages: Array of `ChatMessages`
    ///   - model: The Model to use, the only support model is `gpt-3.5-turbo`
<<<<<<< HEAD
    ///   - user: A unique identifier representing your end-user, which can help OpenAI to monitor and detect abuse.
    ///   - temperature: What sampling temperature to use, between 0 and 2. Higher values like 0.8 will make the output more random, while lower values like 0.2 will make it more focused and deterministic. We generally recommend altering this or topProbabilityMass but not both.
    ///   - topProbabilityMass: The OpenAI api equivalent of the "top_p" parameter. An alternative to sampling with temperature, called nucleus sampling, where the model considers the results of the tokens with top_p probability mass. So 0.1 means only the tokens comprising the top 10% probability mass are considered. We generally recommend altering this or temperature but not both.
    ///   - choices: How many chat completion choices to generate for each input message.
    ///   - stop: Up to 4 sequences where the API will stop generating further tokens.
    ///   - maxTokens: The maximum number of tokens allowed for the generated answer. By default, the number of tokens the model can return will be (4096 - prompt tokens).
    ///   - presencePenalty: Number between -2.0 and 2.0. Positive values penalize new tokens based on whether they appear in the text so far, increasing the model's likelihood to talk about new topics.
    ///   - frequencyPenalty: Number between -2.0 and 2.0. Positive values penalize new tokens based on their existing frequency in the text so far, decreasing the model's likelihood to repeat the same line verbatim.
    ///   - completionHandler: Returns an OpenAI Data Model
    @available(swift 5.5)
    @available(macOS 10.15, iOS 13, watchOS 6, tvOS 13, *)
    public func sendChat(with messages: [ChatMessage],
                         model: OpenAIModelType = .chat(.chatgpt),
                         user: String? = nil,
                         temperature: Double? = 1,
                         topProbabilityMass: Double? = 0,
                         choices: Int? = 1,
                         stop: [String]? = nil,
                         maxTokens: Int? = nil,
                         presencePenalty: Double? = 0,
                         frequencyPenalty: Double? = 0) async throws -> OpenAI<MessageResult> {
        return try await withCheckedThrowingContinuation { continuation in
            sendChat(with: messages,
                     model: model,
                     user: user,
                     temperature: temperature,
                     topProbabilityMass: topProbabilityMass,
                     choices: choices,
                     stop: stop,
                     maxTokens: maxTokens,
                     presencePenalty: presencePenalty,
                     frequencyPenalty: frequencyPenalty) { result in
=======
    ///   - maxTokens: used in OpenAI's text-generating API to specify the maximum number of tokens (words) that should be generated in response to a prompt. This parameter is used to prevent the model from generating excessively long or rambling responses that may not be relevant to the prompt. The actual length of the response may be shorter than the `maxTokens` value if the model determines that it has reached a natural stopping point in the generation process.
    ///   - temperature: a value that determines the level of creativity and diversity in the output of the API. Temperature values closer to 0 will generate more predictable and conservative output, while higher temperature values will generate more original and surprising output. Essentially, the temperature value controls the randomness or "playfulness" of the generated text. It is measured in units of degrees Celsius and typically ranges from 0.1 to 1.0, with higher values producing more unexpected and diverse output.
    @available(swift 5.5)
    @available(macOS 10.15, iOS 13, watchOS 6, tvOS 13, *)
    public func sendChat(with messages: [ChatMessage], model: OpenAIModelType = .chat(.chatgpt), maxTokens: Int? = nil, temperature: Double = 1.0) async throws -> OpenAI<MessageResult> {
        return try await withCheckedThrowingContinuation { continuation in
            sendChat(with: messages, model: model, maxTokens: maxTokens, temperature: temperature) { result in
>>>>>>> 048af0e9
                continuation.resume(with: result)
            }
        }
    }
}<|MERGE_RESOLUTION|>--- conflicted
+++ resolved
@@ -74,7 +74,6 @@
     /// - Parameters:
     ///   - messages: Array of `ChatMessages`
     ///   - model: The Model to use, the only support model is `gpt-3.5-turbo`
-<<<<<<< HEAD
     ///   - user: A unique identifier representing your end-user, which can help OpenAI to monitor and detect abuse.
     ///   - temperature: What sampling temperature to use, between 0 and 2. Higher values like 0.8 will make the output more random, while lower values like 0.2 will make it more focused and deterministic. We generally recommend altering this or topProbabilityMass but not both.
     ///   - topProbabilityMass: The OpenAI api equivalent of the "top_p" parameter. An alternative to sampling with temperature, called nucleus sampling, where the model considers the results of the tokens with top_p probability mass. So 0.1 means only the tokens comprising the top 10% probability mass are considered. We generally recommend altering this or temperature but not both.
@@ -106,14 +105,7 @@
                                     maxTokens: maxTokens,
                                     presencePenalty: presencePenalty,
                                     frequencyPenalty: frequencyPenalty)
-=======
-    ///   - maxTokens: used in OpenAI's text-generating API to specify the maximum number of tokens (words) that should be generated in response to a prompt. This parameter is used to prevent the model from generating excessively long or rambling responses that may not be relevant to the prompt. The actual length of the response may be shorter than the `maxTokens` value if the model determines that it has reached a natural stopping point in the generation process.
-    ///   - temperature: a value that determines the level of creativity and diversity in the output of the API. Temperature values closer to 0 will generate more predictable and conservative output, while higher temperature values will generate more original and surprising output. Essentially, the temperature value controls the randomness or "playfulness" of the generated text. It is measured in units of degrees Celsius and typically ranges from 0.1 to 1.0, with higher values producing more unexpected and diverse output.
-    ///   - completionHandler: Returns an OpenAI Data Model
-    public func sendChat(with messages: [ChatMessage], model: OpenAIModelType = .chat(.chatgpt), maxTokens: Int? = nil, temperature: Double = 1.0, completionHandler: @escaping (Result<OpenAI<MessageResult>, OpenAIError>) -> Void) {
-        let endpoint = Endpoint.chat
-        let body = ChatConversation(messages: messages, model: model.modelName, maxTokens: maxTokens, temperature: temperature)
->>>>>>> 048af0e9
+
         let request = prepareRequest(endpoint, body: body)
         
         makeRequest(request: request) { result in
@@ -203,7 +195,6 @@
     /// - Parameters:
     ///   - messages: Array of `ChatMessages`
     ///   - model: The Model to use, the only support model is `gpt-3.5-turbo`
-<<<<<<< HEAD
     ///   - user: A unique identifier representing your end-user, which can help OpenAI to monitor and detect abuse.
     ///   - temperature: What sampling temperature to use, between 0 and 2. Higher values like 0.8 will make the output more random, while lower values like 0.2 will make it more focused and deterministic. We generally recommend altering this or topProbabilityMass but not both.
     ///   - topProbabilityMass: The OpenAI api equivalent of the "top_p" parameter. An alternative to sampling with temperature, called nucleus sampling, where the model considers the results of the tokens with top_p probability mass. So 0.1 means only the tokens comprising the top 10% probability mass are considered. We generally recommend altering this or temperature but not both.
@@ -236,15 +227,6 @@
                      maxTokens: maxTokens,
                      presencePenalty: presencePenalty,
                      frequencyPenalty: frequencyPenalty) { result in
-=======
-    ///   - maxTokens: used in OpenAI's text-generating API to specify the maximum number of tokens (words) that should be generated in response to a prompt. This parameter is used to prevent the model from generating excessively long or rambling responses that may not be relevant to the prompt. The actual length of the response may be shorter than the `maxTokens` value if the model determines that it has reached a natural stopping point in the generation process.
-    ///   - temperature: a value that determines the level of creativity and diversity in the output of the API. Temperature values closer to 0 will generate more predictable and conservative output, while higher temperature values will generate more original and surprising output. Essentially, the temperature value controls the randomness or "playfulness" of the generated text. It is measured in units of degrees Celsius and typically ranges from 0.1 to 1.0, with higher values producing more unexpected and diverse output.
-    @available(swift 5.5)
-    @available(macOS 10.15, iOS 13, watchOS 6, tvOS 13, *)
-    public func sendChat(with messages: [ChatMessage], model: OpenAIModelType = .chat(.chatgpt), maxTokens: Int? = nil, temperature: Double = 1.0) async throws -> OpenAI<MessageResult> {
-        return try await withCheckedThrowingContinuation { continuation in
-            sendChat(with: messages, model: model, maxTokens: maxTokens, temperature: temperature) { result in
->>>>>>> 048af0e9
                 continuation.resume(with: result)
             }
         }
