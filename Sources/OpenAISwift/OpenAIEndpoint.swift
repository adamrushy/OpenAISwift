--- conflicted
+++ resolved
@@ -4,7 +4,6 @@
 
 import Foundation
 
-<<<<<<< HEAD
 public struct OpenAIEndpointProvider {
     public enum API {
         case completions
@@ -12,6 +11,7 @@
         case chat
         case images
         case embeddings
+        case moderations
     }
     
     public enum Source {
@@ -39,6 +39,8 @@
                     return "/v1/images/generations"
                 case .embeddings:
                     return "/v1/embeddings"
+                case .moderations:
+                    return "/v1/moderations"
             }
         case let .proxy(path: pathClosure, method: _):
             return pathClosure(api)
@@ -49,51 +51,11 @@
         switch source {
         case .openAI:
             switch api {
-            case .completions, .edits, .chat, .images, .embeddings:
+            case .completions, .edits, .chat, .images, .embeddings, .moderations:
                 return "POST"
             }
         case let .proxy(path: _, method: methodClosure):
             return methodClosure(api)
-=======
-enum Endpoint {
-    case completions
-    case edits
-    case chat
-    case images
-    case embeddings
-    case moderations
-}
-
-extension Endpoint {
-    var path: String {
-        switch self {
-            case .completions:
-                return "/v1/completions"
-            case .edits:
-                return "/v1/edits"
-            case .chat:
-                return "/v1/chat/completions"
-            case .images:
-                return "/v1/images/generations"
-            case .embeddings:
-                return "/v1/embeddings"
-            case .moderations:
-                return "/v1/moderations"
-        }
-    }
-    
-    var method: String {
-        switch self {
-            case .completions, .edits, .chat, .images, .embeddings, .moderations:
-            return "POST"
-        }
-    }
-    
-    func baseURL() -> String {
-        switch self {
-            case .completions, .edits, .chat, .images, .embeddings, .moderations:
-            return "https://api.openai.com"
->>>>>>> 73dbe257
         }
     }
 }